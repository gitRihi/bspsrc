--- conflicted
+++ resolved
@@ -1,43 +1,40 @@
-/*
- ** 2012 Februar 25
- **
- ** The author disclaims copyright to this source code.  In place of
- ** a legal notice, here is a blessing:
- **    May you do good and not evil.
- **    May you find forgiveness for yourself and forgive others.
- **    May you share freely, never taking more than you give.
- */
-package info.ata4.bsplib.app;
-
-/**
- * List of some application IDs that need special attention.
- * 
- * @author Nico Bergemann <barracuda415 at yahoo.de>
- */
-public class SourceAppID {
-
-    private SourceAppID() {
-    }
-
-    public static final int UNKNOWN = 0;
-    public static final int VINDICTUS = -100;
-    public static final int HALF_LIFE_2 = 220;
-    public static final int LEFT_4_DEAD = 500;
-    public static final int LEFT_4_DEAD_2 = 550;
-    public static final int DARK_MESSIAH = 2100;
-    public static final int VAMPIRE_BLOODLINES = 2600;
-    public static final int ZENO_CLASH = 22200;
-    public static final int THE_SHIP = 2400;
-    public static final int BLOODY_GOOD_TIME = 2450;
-    public static final int DEAR_ESTHER = 203810;
-    public static final int DOTA_2_BETA = 570;
-    public static final int CONTAGION = 238430;
-    public static final int TITANFALL = -400;
-    public static final int TEAM_FORTRESS_2 = 440;
-    public static final int COUNTER_STRIKE_GO = 730;
-<<<<<<< HEAD
-    public static final int NO_MORE_ROOM_IN_HELL = 224260;
-=======
-    public static final int BLACK_MESA = 362890;
->>>>>>> ad34d79b
-}
+/*
+ ** 2012 Februar 25
+ **
+ ** The author disclaims copyright to this source code.  In place of
+ ** a legal notice, here is a blessing:
+ **    May you do good and not evil.
+ **    May you find forgiveness for yourself and forgive others.
+ **    May you share freely, never taking more than you give.
+ */
+package info.ata4.bsplib.app;
+
+/**
+ * List of some application IDs that need special attention.
+ * 
+ * @author Nico Bergemann <barracuda415 at yahoo.de>
+ */
+public class SourceAppID {
+
+    private SourceAppID() {
+    }
+
+    public static final int UNKNOWN = 0;
+    public static final int VINDICTUS = -100;
+    public static final int HALF_LIFE_2 = 220;
+    public static final int LEFT_4_DEAD = 500;
+    public static final int LEFT_4_DEAD_2 = 550;
+    public static final int DARK_MESSIAH = 2100;
+    public static final int VAMPIRE_BLOODLINES = 2600;
+    public static final int ZENO_CLASH = 22200;
+    public static final int THE_SHIP = 2400;
+    public static final int BLOODY_GOOD_TIME = 2450;
+    public static final int DEAR_ESTHER = 203810;
+    public static final int DOTA_2_BETA = 570;
+    public static final int CONTAGION = 238430;
+    public static final int TITANFALL = -400;
+    public static final int TEAM_FORTRESS_2 = 440;
+    public static final int COUNTER_STRIKE_GO = 730;
+    public static final int NO_MORE_ROOM_IN_HELL = 224260;
+    public static final int BLACK_MESA = 362890;
+}